'''
	FASTPT is a numerical algorithm to calculate
	1-loop contributions to the matter power spectrum
	and other integrals of a similar type.
	The method is presented in papers arXiv:1603.04826 and arXiv:1609.05978
	Please cite these papers if you are using FASTPT in your research.

	Joseph E. McEwen (c) 2016
	mcewen.24@osu.edu

	Xiao Fang
	fang.307@osu.edu

	Jonathan A. Blazek
	blazek.35@osu.edu


	FFFFFFFF    A           SSSSSSSSS   TTTTTTTTTTTTTT             PPPPPPPPP    TTTTTTTTTTTT
	FF     	   A A         SS                 TT                   PP      PP        TT
	FF        A   A        SS                 TT                   PP      PP        TT
	FFFFF    AAAAAAA        SSSSSSSS          TT       ==========  PPPPPPPPP         TT
	FF      AA     AA              SS         TT                   PP                TT
	FF     AA       AA             SS         TT                   PP                TT
	FF    AA         AA    SSSSSSSSS          TT                   PP                TT


	The FASTPT class is the workhorse of the FASTPT algorithm.
	This class calculates integrals of the form:

	\int \frac{d^3q}{(2 \pi)^3} K(q,k-q) P(q) P(|k-q|)

	\int \frac{d^3q_1}{(2 \pi)^3} K(\hat{q_1} \dot \hat{q_2},\hat{q_1} \dot \hat{k}, \hat{q_2} \dot \hat{k}, q_1, q_2) P(q_1) P(|k-q_1|)

'''
from __future__ import division
from __future__ import print_function

from .info import __version__

import numpy as np
from numpy.fft import fft, ifft, rfft, irfft, fftfreq
from numpy import exp, log, log10, cos, sin, pi, cosh, sinh, sqrt
from scipy.special import gamma
from scipy.signal import fftconvolve
import scipy.integrate as integrate

from .fastpt_extr import p_window, c_window, pad_left, pad_right
from .matter_power_spt import P_13_reg, Y1_reg_NL, Y2_reg_NL
from .initialize_params import scalar_stuff, tensor_stuff
from .IA_tt import IA_tt
from .IA_ABD import IA_A, IA_DEE, IA_DBB, P_IA_B
from .IA_ta import IA_deltaE1, P_IA_deltaE2, IA_0E0E, IA_0B0B
from .IA_tidal import IA_tidal
from LVDM import LVDM, LVDM_P13like
from .OV import OV
from .kPol import kPol
from .RSD import RSDA, RSDB
from . import RSD_ItypeII
from .P_extend import k_extend
from . import FASTPT_simple as fastpt_simple
# import pdb
from .J_table import J_table

## WHEN DOES THE IMPORT STEP OCCUR? DO WE WANT TO MOVE SOME OF THESE TO THE INITIALIZATION BLOCK TO SAVE TIME ON LIGHT RUNS?


log2 = log(2.)


class FASTPT:

    def __init__(self, k, nu=None, to_do=None, param_mat=None, low_extrap=None, high_extrap=None, n_pad=None,
                 verbose=False):

        ''' inputs:
				* k grid
				* the to_do list: e.g. one_loop density density , bias terms, ...
				* low_extrap is the call to extrapolate the power spectrum to lower k-values,
					this helps with edge effects
				* n_pad is the number of zeros to add to both ends of the array. This helps with
					edge effects.
				* verbose is to turn on verbose settings.
		'''

        # if no to_do list is given, default to fastpt_simple SPT case
        if (to_do is None):
            if (verbose):
                print(
                    'Note: You are using an earlier call structure for FASTPT. Your code will still run correctly, calling FASTPT_simple. See user manual.')
            if (nu is None):  # give a warning if nu=None that a default value is being used.
                print('WARNING: No value for nu is given. FASTPT_simple is being called with a default of nu=-2')
                nu = -2  # this is the default value for P22+P13 and bias calculation
            self.pt_simple = fastpt_simple.FASTPT(k, nu, param_mat=param_mat, low_extrap=low_extrap,
                                                  high_extrap=high_extrap, n_pad=n_pad, verbose=verbose)
            return None
            
        elif isinstance(to_do, str):
            to_do = [to_do]
            # So as to tolerate lonely strings
        # Exit initialization here, since fastpt_simple performs the various checks on the k grid and does extrapolation.

        # check for log spacing
        # print('Initializing k-grid quantities...')
        dk = np.diff(np.log(k))
        # dk_test=np.ones_like(dk)*dk[0]
        delta_L = (log(k[-1]) - log(k[0])) / (k.size - 1)
        dk_test = np.ones_like(dk) * delta_L

        log_sample_test = 'ERROR! FASTPT will not work if your in put (k,Pk) values are not sampled evenly in log space!'
        np.testing.assert_array_almost_equal(dk, dk_test, decimal=4, err_msg=log_sample_test, verbose=False)

        if (verbose):
            print('the minumum and maximum inputed log10(k) are :', np.min(np.log10(k)), np.max(np.log10(k)))
            print('the grid spacing Delta log (k) is', (log(np.max(k)) - log(np.min(k))) / (k.size - 1))
            print('number of input k points are', k.size)
            print('the power spectrum is extraplated to log10(k_min)=', low_extrap)
            print('the power spectrum is extraplated to log10(k_max)=', high_extrap)
            print('the power spectrum has ', n_pad, ' zeros added to both ends of the power spectrum')

        self.k_original = k
        self.extrap = False
        if (low_extrap is not None or high_extrap is not None):
            self.EK = k_extend(k, low_extrap, high_extrap)
            k = self.EK.extrap_k()
            self.extrap = True

        self.low_extrap = low_extrap
        self.high_extrap = high_extrap

        self.k_old = k

        # print(self.k_old.size, 'k size')
        # size of input array must be an even number
        if (k.size % 2 != 0):
            raise ValueError('Input array must contain an even number of elements.')
        # can we just force the extrapolation to add an element if we need one more? how do we prevent the extrapolation from giving us an odd number of elements? is that hard coded into extrap? or just trim the lowest k value if there is an odd numebr and no extrapolation is requested.

        if (n_pad != None):

            self.id_pad = np.arange(k.size) + n_pad
            d_logk = delta_L
            k_pad = np.log(k[0]) - np.arange(1, n_pad + 1) * d_logk
            k_pad = np.exp(k_pad)
            k_left = k_pad[::-1]

            k_pad = np.log(k[-1]) + np.arange(1, n_pad + 1) * d_logk
            k_right = np.exp(k_pad)
            k = np.hstack((k_left, k, k_right))
            n_pad_check = int(np.log(2) / delta_L) + 1
            if (n_pad < n_pad_check):
                print('*** Warning ***')
                print('You should consider increasing your zero padding to at least ', n_pad_check)
                print('to ensure that the minimum k_output is > 2k_min in the FASTPT universe.')
                print('k_min in the FASTPT universe is ', k[0], ' while k_min_input is ', self.k_old[0])

        self.k = k
        self.k_size = k.size
        # self.scalar_nu=-2
        self.N = k.size

        # define eta_m and eta_n=eta_m
        omega = 2 * pi / (float(self.N) * delta_L)
        self.m = np.arange(-self.N // 2, self.N // 2 + 1)
        self.eta_m = omega * self.m

        self.verbose = verbose
        self.n_pad = n_pad

        # define l and tau_l
        self.n_l = self.m.size + self.m.size - 1
        self.l = np.arange(-self.n_l // 2 + 1, self.n_l // 2 + 1)
        self.tau_l = omega * self.l

        self.dd_do = False
        self.cleft = False
        self.dd_bias_do = False
        self.IA_tt_do = False
        self.IA_ta_do = False
        self.IA_mix_do = False
        self.IA_tidal_do = False
        self.LVDM_do = False
        self.OV_do = False
        self.kPol_do = False
        self.RSD_do = False

        for entry in to_do:  # convert to_do list to instructions for FAST-PT initialization
            if entry == 'one_loop_dd':
                self.dd_do = True

            elif entry == 'one_loop_cleft_dd':
                self.cleft = True

            elif entry == 'dd_bias':
                self.dd_do = True
                self.dd_bias_do = True

            elif entry == 'IA_all' or entry == 'IA':
                self.IA_tt_do = True
                self.IA_ta_do = True
                self.IA_mix_do = True

            elif entry == 'IA_tt':
                self.IA_tt_do = True

            elif entry == 'IA_ta':
                self.IA_ta_do = True

            elif entry == 'IA_mix':
                self.IA_mix_do = True

            elif entry=="IA_tidal":
                self.IA_tidal_do=True

            elif entry=="LVDM":
                self.LVDM_do = True

            elif entry == 'OV':
                self.OV_do = True

            elif entry == 'kPol':
                self.kPol_do = True

            elif entry == 'RSD':
                self.RSD_do = True

            elif entry == 'IRres':
                self.dd_do = True

            elif entry == 'all' or entry == 'everything':
                self.dd_do = True
                self.dd_bias_do = True
                self.IA_tt_do = True
                self.IA_ta_do = True
                self.IA_mix_do = True
                self.OV_do = True
                self.kPol_do = True
                self.RSD_do = True
<<<<<<< HEAD

=======
                self.cleft = True
                continue
>>>>>>> cd72cd9a
            else:
                raise ValueError('FAST-PT does not recognize "' + entry + '" in the to_do list.')

        ### INITIALIZATION of k-grid quantities ###
        if self.dd_do:
            nu = -2
            # parameter matrix for 1-loop calculations
            p_mat = np.array([[0, 0, 0, 0], [0, 0, 2, 0], [0, 0, 4, 0], [2, -2, 2, 0], \
                              [1, -1, 1, 0], [1, -1, 3, 0], [2, -2, 0, 1]])

            p_mat_lpt = np.array([[0, 0, 0, 0], [0, 0, 2, 0], [2, -2, 2, 0], \
                                  [1, -1, 1, 0], [1, -1, 3, 0], [0, 0, 4, 0], [2, -2, 0, 1]])

            self.X_spt = scalar_stuff(p_mat, nu, self.N, self.m, self.eta_m, self.l, self.tau_l)
            self.X_lpt = scalar_stuff(p_mat_lpt, nu, self.N, self.m, self.eta_m, self.l, self.tau_l)

        if self.cleft:
            nu = -2
            p_mat = np.array([[0, 0, 0, 0], [0, 0, 2, 0], [0, 0, 4, 0], [1, -1, 1, 0], [1, -1, 3, 0], [-1, 1, 1, 0],
                              [-1, 1, 3, 0]])
            self.X_cleft = scalar_stuff(p_mat, nu, self.N, self.m, self.eta_m, self.l, self.tau_l)

        if self.IA_tt_do:
            hE_tab, hB_tab = IA_tt()
            p_mat_E = hE_tab[:, [0, 1, 5, 6, 7, 8, 9]]
            p_mat_B = hB_tab[:, [0, 1, 5, 6, 7, 8, 9]]

            self.X_IA_E = tensor_stuff(p_mat_E, self.N, self.m, self.eta_m, self.l, self.tau_l)
            self.X_IA_B = tensor_stuff(p_mat_B, self.N, self.m, self.eta_m, self.l, self.tau_l)

        if self.IA_mix_do:
            IA_A_tab = IA_A()
            IA_DEE_tab = IA_DEE()
            IA_DBB_tab = IA_DBB()
            p_mat_A = IA_A_tab[:, [0, 1, 5, 6, 7, 8, 9]]
            p_mat_DEE = IA_DEE_tab[:, [0, 1, 5, 6, 7, 8, 9]]
            p_mat_DBB = IA_DBB_tab[:, [0, 1, 5, 6, 7, 8, 9]]

            self.X_IA_A = tensor_stuff(p_mat_A, self.N, self.m, self.eta_m, self.l, self.tau_l)
            self.X_IA_DEE = tensor_stuff(p_mat_DEE, self.N, self.m, self.eta_m, self.l, self.tau_l)
            self.X_IA_DBB = tensor_stuff(p_mat_DBB, self.N, self.m, self.eta_m, self.l, self.tau_l)

        if self.IA_ta_do:
            IA_deltaE1_tab = IA_deltaE1()
            IA_0E0E_tab = IA_0E0E()
            IA_0B0B_tab = IA_0B0B()
            p_mat_deltaE1 = IA_deltaE1_tab[:, [0, 1, 5, 6, 7, 8, 9]]
            p_mat_0E0E = IA_0E0E_tab[:, [0, 1, 5, 6, 7, 8, 9]]
            p_mat_0B0B = IA_0B0B_tab[:, [0, 1, 5, 6, 7, 8, 9]]
            self.X_IA_deltaE1 = tensor_stuff(p_mat_deltaE1, self.N, self.m, self.eta_m, self.l, self.tau_l)
            self.X_IA_0E0E = tensor_stuff(p_mat_0E0E, self.N, self.m, self.eta_m, self.l, self.tau_l)
            self.X_IA_0B0B = tensor_stuff(p_mat_0B0B, self.N, self.m, self.eta_m, self.l, self.tau_l)

        if self.IA_tidal_do:
            p_mat_K = tuple(ki[:, [0, 1, 5, 6, 7, 8, 9]] for ki in IA_tidal())
            # Extracts the columns corresponding to the
            # (alpha, beta, J1, J2, Jk, A, B) coefficients

            self.X_tidal = tuple(tensor_stuff(p_mat_Ki, self.N,self.m,
                self.eta_m, self.l, self.tau_l) for p_mat_Ki in p_mat_K)
                
        if self.LVDM_do:
            p_mat_K = tuple(ki[:, [0, 1, 5, 6, 7, 8, 9]] for ki in LVDM())
            # Extracts the columns corresponding to the
            # (alpha, beta, J1, J2, Jk, A, B) coefficients

            self.X_LVDM = tuple(tensor_stuff(p_mat_Ki, self.N,self.m,
                self.eta_m, self.l, self.tau_l) for p_mat_Ki in p_mat_K)

        if self.OV_do:
            # For OV, we can use two different values for
            # nu1=0 and nu2=-2

            OV_tab = OV()
            p_mat = OV_tab[:, [0, 1, 5, 6, 7, 8, 9]]

            self.X_OV = tensor_stuff(p_mat, self.N, self.m, self.eta_m, self.l, self.tau_l)

        if self.kPol_do:
            tab1, tab2, tab3 = kPol()
            p_mat = tab1[:, [0, 1, 5, 6, 7, 8, 9]]
            self.X_kP1 = tensor_stuff(p_mat, self.N, self.m, self.eta_m, self.l, self.tau_l)

            p_mat = tab2[:, [0, 1, 5, 6, 7, 8, 9]]
            self.X_kP2 = tensor_stuff(p_mat, self.N, self.m, self.eta_m, self.l, self.tau_l)

            p_mat = tab3[:, [0, 1, 5, 6, 7, 8, 9]]
            self.X_kP3 = tensor_stuff(p_mat, self.N, self.m, self.eta_m, self.l, self.tau_l)

        if self.RSD_do:
            tabA, self.A_coeff = RSDA()
            p_mat = tabA[:, [0, 1, 5, 6, 7, 8, 9]]
            self.X_RSDA = tensor_stuff(p_mat, self.N, self.m, self.eta_m, self.l, self.tau_l)

            tabB, self.B_coeff = RSDB()
            p_mat = tabB[:, [0, 1, 5, 6, 7, 8, 9]]
            self.X_RSDB = tensor_stuff(p_mat, self.N, self.m, self.eta_m, self.l, self.tau_l)

    def run_parameters(self, l_mat, P, P_window=None, C_window=None):
        """
        This method receives, in order, a matrix whose columns are the FAST-PT
        coefficients ordered as (α, β, l₁, l₂, l, A), and the input power
        spectrum, and then returns the corresponding power spectrum.
        
        The k, nu, etc... parameters are those of the current FASTPT object.
        """

        to_J = lambda matrix: np.vstack([J_table(row) for row in matrix])
        J = to_J(l_mat)
        X_mat = tensor_stuff(J[:, [0, 1, 5, 6, 7, 8, 9]],
                                self.N,
                                self.m,
                                self.eta_m,
                                self.l,
                                self.tau_l)

        Ps = self.J_k_tensor(P, X_mat, P_window=P_window, C_window=C_window)[0]
        if (self.extrap):
            __, Ps = self.EK.PK_original(Ps)

        return Ps

    ### Top-level functions to output final quantities ###
    def one_loop_dd(self, P, P_window=None, C_window=None):
        nu = -2

        # routine for one-loop spt calculations

        # coefficents for one_loop calculation
        one_loop_coef = np.array(
            [2 * 1219 / 1470., 2 * 671 / 1029., 2 * 32 / 1715., 2 * 1 / 3., 2 * 62 / 35., 2 * 8 / 35., 1 / 3.])

        # get the roundtrip Fourier power spectrum, i.e. P=IFFT[FFT[P]]
        # get the matrix for each J_k component
        Ps, mat = self.J_k_scalar(P, self.X_spt, nu, P_window=P_window, C_window=C_window)

        P22_mat = np.multiply(one_loop_coef, np.transpose(mat))
        P22 = np.sum(P22_mat, 1)
        P13 = P_13_reg(self.k_old, Ps)
        P_1loop = P22 + P13

        if (self.dd_bias_do):
            # if dd_bias is in to_do, this function acts like one_loop_dd_bias

            # Quadraric bias Legendre components
            # See eg section B of Baldauf+ 2012 (arxiv: 1201.4827)
            # Note pre-factor convention is not standardized
            # Returns relevant correlations (including contraction factors),
            # but WITHOUT bias values and other pre-factors.
            # Uses standard "full initialization" of J terms
            sig4 = np.trapz(self.k_old ** 3 * Ps ** 2, x=np.log(self.k_old)) / (2. * pi ** 2)
            self.sig4 = sig4
            # sig4 much more accurate when calculated in logk, especially for low-res input.

            Pd1d2 = 2. * (17. / 21 * mat[0, :] + mat[4, :] + 4. / 21 * mat[1, :])
            Pd2d2 = 2. * (mat[0, :])
            Pd1s2 = 2. * (8. / 315 * mat[0, :] + 4. / 15 * mat[4, :] + 254. / 441 * mat[1, :] + 2. / 5 * mat[5,
                                                                                                         :] + 16. / 245 * mat[
                                                                                                                          2,
                                                                                                                          :])
            Pd2s2 = 2. * (2. / 3 * mat[1, :])
            Ps2s2 = 2. * (4. / 45 * mat[0, :] + 8. / 63 * mat[1, :] + 8. / 35 * mat[2, :])
            if (self.extrap):
                _, Ps = self.EK.PK_original(Ps)
                _, P_1loop = self.EK.PK_original(P_1loop)
                _, Pd1d2 = self.EK.PK_original(Pd1d2)
                _, Pd2d2 = self.EK.PK_original(Pd2d2)
                _, Pd1s2 = self.EK.PK_original(Pd1s2)
                _, Pd2s2 = self.EK.PK_original(Pd2s2)
                _, Ps2s2 = self.EK.PK_original(Ps2s2)

            return P_1loop, Ps, Pd1d2, Pd2d2, Pd1s2, Pd2s2, Ps2s2, sig4

        if (self.extrap):
            _, Ps = self.EK.PK_original(Ps)
            _, P_1loop = self.EK.PK_original(P_1loop)

        return P_1loop, Ps

    def one_loop_dd_bias(self, P, P_window=None, C_window=None):
        nu = -2

        # routine for one-loop spt calculations

        # coefficents for one_loop calculation
        one_loop_coef = np.array(
            [2 * 1219 / 1470., 2 * 671 / 1029., 2 * 32 / 1715., 2 * 1 / 3., 2 * 62 / 35., 2 * 8 / 35., 1 / 3.])

        # get the roundtrip Fourier power spectrum, i.e. P=IFFT[FFT[P]]
        # get the matrix for each J_k component
        Ps, mat = self.J_k_scalar(P, self.X_spt, nu, P_window=P_window, C_window=C_window)

        P22_mat = np.multiply(one_loop_coef, np.transpose(mat))
        P22 = np.sum(P22_mat, 1)
        P13 = P_13_reg(self.k_old, Ps)
        P_1loop = P22 + P13

        # Quadraric bias Legendre components
        # See eg section B of Baldauf+ 2012 (arxiv: 1201.4827)
        # Note pre-factor convention is not standardized
        # Returns relevant correlations (including contraction factors),
        # but WITHOUT bias values and other pre-factors.
        # Uses standard "full initialization" of J terms
        sig4 = np.trapz(self.k_old ** 3 * Ps ** 2, x=np.log(self.k_old)) / (2. * pi ** 2)
        Pd1d2 = 2. * (17. / 21 * mat[0, :] + mat[4, :] + 4. / 21 * mat[1, :])
        Pd2d2 = 2. * (mat[0, :])
        Pd1s2 = 2. * (8. / 315 * mat[0, :] + 4. / 15 * mat[4, :] + 254. / 441 * mat[1, :] + 2. / 5 * mat[5,
                                                                                                     :] + 16. / 245 * mat[
                                                                                                                      2,
                                                                                                                      :])
        Pd2s2 = 2. * (2. / 3 * mat[1, :])
        Ps2s2 = 2. * (4. / 45 * mat[0, :] + 8. / 63 * mat[1, :] + 8. / 35 * mat[2, :])

        if (self.extrap):
            _, Ps = self.EK.PK_original(Ps)
            _, P_1loop = self.EK.PK_original(P_1loop)
            _, Pd1d2 = self.EK.PK_original(Pd1d2)
            _, Pd2d2 = self.EK.PK_original(Pd2d2)
            _, Pd1s2 = self.EK.PK_original(Pd1s2)
            _, Pd2s2 = self.EK.PK_original(Pd2s2)
            _, Ps2s2 = self.EK.PK_original(Ps2s2)

        #			return P_1loop, Pd1d2, Pd2d2, Pd1s2, Pd2s2, Ps2s2, sig4, Ps #original
        return P_1loop, Ps, Pd1d2, Pd2d2, Pd1s2, Pd2s2, Ps2s2, sig4  # new,for consistency

    def one_loop_dd_bias_b3nl(self, P, P_window=None, C_window=None):
        nu = -2

        # routine for one-loop spt calculations

        # coefficents for one_loop calculation
        one_loop_coef = np.array(
            [2 * 1219 / 1470., 2 * 671 / 1029., 2 * 32 / 1715., 2 * 1 / 3., 2 * 62 / 35., 2 * 8 / 35., 1 / 3.])

        # get the roundtrip Fourier power spectrum, i.e. P=IFFT[FFT[P]]
        # get the matrix for each J_k component
        Ps, mat = self.J_k_scalar(P, self.X_spt, nu, P_window=P_window, C_window=C_window)

        P22_mat = np.multiply(one_loop_coef, np.transpose(mat))
        P22 = np.sum(P22_mat, 1)
        P13 = P_13_reg(self.k_old, Ps)
        P_1loop = P22 + P13

        sig4 = np.trapz(self.k_old ** 3 * Ps ** 2, x=np.log(self.k_old)) / (2. * pi ** 2)
        Pd1d2 = 2. * (17. / 21 * mat[0, :] + mat[4, :] + 4. / 21 * mat[1, :])
        Pd2d2 = 2. * (mat[0, :])
        Pd1s2 = 2. * (8. / 315 * mat[0, :] + 4. / 15 * mat[4, :] + 254. / 441 * mat[1, :] + 2. / 5 * mat[5,
                                                                                                     :] + 16. / 245 * mat[
                                                                                                                      2,
                                                                                                                      :])
        Pd2s2 = 2. * (2. / 3 * mat[1, :])
        Ps2s2 = 2. * (4. / 45 * mat[0, :] + 8. / 63 * mat[1, :] + 8. / 35 * mat[2, :])
        sig3nl = Y1_reg_NL(self.k_old, Ps)

        if (self.extrap):
            _, Ps = self.EK.PK_original(Ps)
            _, P_1loop = self.EK.PK_original(P_1loop)
            _, Pd1d2 = self.EK.PK_original(Pd1d2)
            _, Pd2d2 = self.EK.PK_original(Pd2d2)
            _, Pd1s2 = self.EK.PK_original(Pd1s2)
            _, Pd2s2 = self.EK.PK_original(Pd2s2)
            _, Ps2s2 = self.EK.PK_original(Ps2s2)
            _, sig3nl = self.EK.PK_original(sig3nl)

        #			return P_1loop, Pd1d2, Pd2d2, Pd1s2, Pd2s2, Ps2s2, sig4, Ps #original
        return P_1loop, Ps, Pd1d2, Pd2d2, Pd1s2, Pd2s2, Ps2s2, sig4, sig3nl  # new,for consistency

    def one_loop_dd_bias_lpt_NL(self, P, P_window=None, C_window=None):
        nu_arr = -2

        # get the roundtrip Fourier power spectrum, i.e. P=IFFT[FFT[P]]
        # get the matrix for each J_k component
        Ps, mat = self.J_k_scalar(P, self.X_lpt, nu_arr, P_window=P_window, C_window=C_window)

        [j000, j002, j2n22, j1n11, j1n13, j004, j2n20] = [mat[0, :], mat[1, :], mat[2, :], mat[3, :], mat[4, :],
                                                          mat[5, :], mat[6, :]]

        P22 = 2. * ((1219. / 1470.) * j000 + (671. / 1029.) * j002 + (32. / 1715.) * j004 + (1. / 3.) * j2n22 + (
                62. / 35.) * j1n11 + (8. / 35.) * j1n13 + (1. / 6.) * j2n20)

        sig4 = np.trapz(self.k_old ** 3 * Ps ** 2, x=np.log(self.k_old)) / (2. * pi ** 2)

        X1 = ((144. / 245.) * j000 - (176. / 343.) * j002 - (128. / 1715.) * j004 + (16. / 35.) * j1n11 - (
                16. / 35.) * j1n13)
        X2 = ((16. / 21.) * j000 - (16. / 21.) * j002 + (16. / 35.) * j1n11 - (16. / 35.) * j1n13)
        X3 = (50. / 21.) * j000 + 2. * j1n11 - (8. / 21.) * j002
        X4 = (34. / 21.) * j000 + 2. * j1n11 + (8. / 21.) * j002
        X5 = j000

        Y1 = Y1_reg_NL(self.k_old, Ps)
        Y2 = Y2_reg_NL(self.k_old, Ps)

        Pb1L = X1 + Y1
        Pb1L_2 = X2 + Y2
        Pb1L_b2L = X3
        Pb2L = X4
        Pb2L_2 = X5

        if (self.extrap):
            _, Ps = self.EK.PK_original(Ps)
            # _, P_1loop=self.EK.PK_original(P_1loop)

            _, Pb1L = self.EK.PK_original(Pb1L)
            _, Pb1L_2 = self.EK.PK_original(Pb1L_2)
            _, Pb1L_b2L = self.EK.PK_original(Pb1L_b2L)
            _, Pb2L = self.EK.PK_original(Pb2L)
            _, Pb2L_2 = self.EK.PK_original(Pb2L_2)
            _, X1 = self.EK.PK_original(X1)
            _, X2 = self.EK.PK_original(X2)
            _, X3 = self.EK.PK_original(X3)
            _, X4 = self.EK.PK_original(X4)
            _, X5 = self.EK.PK_original(X5)
            _, Y1 = self.EK.PK_original(Y1)
            _, Y2 = self.EK.PK_original(Y2)

        return Ps, Pb1L, Pb1L_2, Pb1L_b2L, Pb2L, Pb2L_2, sig4

    def cleft_Q_R(self, P, P_window=None, C_window=None):



        nu_arr = -2
        # get the roundtrip Fourier power spectrum, i.e. P=IFFT[FFT[P]]
        # get the matrix for each J_k component
        Ps, mat = self.J_k_scalar(P, self.X_cleft, nu_arr, P_window=P_window, C_window=C_window)

        [j000, j002, j004, j1n11, j1n13, jn111, jn113] = [mat[0, :], mat[1, :], mat[2, :], mat[3, :], mat[4, :],
                                                          mat[5, :], mat[6, :]]

        FQ1 = (8./15.)*j000 - (16./21.)*j002 + (8./35.)*j004
        FQ2 = (4./5.)*j000 - (4./7.)*j002 - (8./35.)*j004 + (2./5.)*j1n11 - (2./5.)*j1n13 + (2./5.)*jn111 - (2./5.)*jn113
        FQ5 = (2./3.)*j000 - (2./3.)*j002 + (2./5.)*jn111 - (2./5.)*jn113
        FQ8 = (2./3.)*j000 - (2./3.)*j002
        FQs2 = (-4./15.)*j000 + (20./21.)*j002 - (24./35.)*j004


        FR1 = cleft_Z1(self.k_old, Ps)
        FR2 = cleft_Z2(self.k_old, Ps)

        # ipdb.set_trace()

        if (self.extrap):
            _, Ps_ep = self.EK.PK_original(Ps)
            _, FQ1_ep = self.EK.PK_original(FQ1)
            _, FQ2_ep = self.EK.PK_original(FQ2)
            _, FQ5_ep = self.EK.PK_original(FQ5)
            _, FQ8_ep = self.EK.PK_original(FQ8)
            _, FQs2_ep = self.EK.PK_original(FQs2)
            _, FR1_ep = self.EK.PK_original(FR1)
            _, FR2_ep = self.EK.PK_original(FR2)

        return FQ1_ep,FQ2_ep,FQ5_ep,FQ8_ep,FQs2_ep,FR1_ep,FR2_ep,self.k_old,FR1,FR2

    def IA_tt(self, P, P_window=None, C_window=None):
        """
        hE^2 and hB^2
        Returns 2.*P_E, 2.*P_B
        """

        P_E, A = self.J_k_tensor(P, self.X_IA_E, P_window=P_window, C_window=C_window)
        if (self.extrap):
            _, P_E = self.EK.PK_original(P_E)

        P_B, A = self.J_k_tensor(P, self.X_IA_B, P_window=P_window, C_window=C_window)
        if (self.extrap):
            _, P_B = self.EK.PK_original(P_B)
        return 2. * P_E, 2. * P_B

    ## eq 21 EE; eq 21 BB

    def IA_mix(self, P, P_window=None, C_window=None):
        """
        Returns 2*P_A, 4*P_Btype2, 2*P_DEE, 2*P_DBB
        """

        P_A, A = self.J_k_tensor(P, self.X_IA_A, P_window=P_window, C_window=C_window)
        if (self.extrap):
            _, P_A = self.EK.PK_original(P_A)

        P_Btype2 = P_IA_B(self.k_original, P)

        P_DEE, A = self.J_k_tensor(P, self.X_IA_DEE, P_window=P_window, C_window=C_window)
        if (self.extrap):
            _, P_DEE = self.EK.PK_original(P_DEE)

        P_DBB, A = self.J_k_tensor(P, self.X_IA_DBB, P_window=P_window, C_window=C_window)
        if (self.extrap):
            _, P_DBB = self.EK.PK_original(P_DBB)

        return 2 * P_A, 4 * P_Btype2, 2 * P_DEE, 2 * P_DBB

    ## eq 18; eq 19; eq 27 EE; eq 27 BB

    def IA_ta(self, P, P_window=None, C_window=None):
        """
        Returns 2.*P_deltaE1, 2.*P_deltaE2, P_0E0E, P_0B0B
        """

        P_deltaE1, A = self.J_k_tensor(P, self.X_IA_deltaE1, P_window=P_window, C_window=C_window)
        if (self.extrap):
            _, P_deltaE1 = self.EK.PK_original(P_deltaE1)

        P_deltaE2 = P_IA_deltaE2(self.k_original, P)

        P_0E0E, A = self.J_k_tensor(P, self.X_IA_0E0E, P_window=P_window, C_window=C_window)
        if (self.extrap):
            _, P_0E0E = self.EK.PK_original(P_0E0E)

        P_0B0B, A = self.J_k_tensor(P, self.X_IA_0B0B, P_window=P_window, C_window=C_window)
        if (self.extrap):
            _, P_0B0B = self.EK.PK_original(P_0B0B)

        return 2. * P_deltaE1, 2. * P_deltaE2, P_0E0E, P_0B0B

    ## eq 12 (line 2); eq 12 (line 3); eq 15 EE; eq 15 BB

    def IA_tidal(self, P, P_window=None, C_window=None):
        """
        Returns a list of arrays!
        """

        P_tidal = list()
        for Xi in self.X_tidal:
            P_X = self.J_k_tensor(P, Xi,P_window=P_window, C_window=C_window)[0]
            if (self.extrap):
                _, P_X = self.EK.PK_original(P_X)
            P_tidal.append(P_X)

        return P_tidal
        
    def LVDM(self, P, P_window=None, C_window=None):
        """
        Returns a list of arrays!
        """
        if not self.LVDM_do:
            raise NameError("First execute FAST-PT with 'LVDM' in the to_do arg.")

        P_LVDM = []
        for Xi in self.X_LVDM:
            P_X = self.J_k_tensor(P, Xi,P_window=P_window, C_window=C_window)[0]
            if (self.extrap):
                _, P_X = self.EK.PK_original(P_X)
            P_LVDM.append(P_X)

        P_LVDM.extend(LVDM_P13like(self.k_original, P))

        return P_LVDM

    def OV(self, P, P_window=None, C_window=None):
        P, A = self.J_k_tensor(P, self.X_OV, P_window=P_window, C_window=C_window)
        if (self.extrap):
            _, P = self.EK.PK_original(P)
        return P * (2 * pi) ** 2

    def kPol(self, P, P_window=None, C_window=None):
        P1, A = self.J_k_tensor(P, self.X_kP1, P_window=P_window, C_window=C_window)
        if (self.extrap):
            _, P1 = self.EK.PK_original(P1)

        P2, A = self.J_k_tensor(P, self.X_kP2, P_window=P_window, C_window=C_window)
        if (self.extrap):
            _, P2 = self.EK.PK_original(P2)

        P3, A = self.J_k_tensor(P, self.X_kP3, P_window=P_window, C_window=C_window)
        if (self.extrap):
            _, P3 = self.EK.PK_original(P3)
        return P1 / (80 * pi ** 2), P2 / (160 * pi ** 2), P3 / (80 * pi ** 2)

    def RSD_components(self, P, f, P_window=None, C_window=None):

        _, A = self.J_k_tensor(P, self.X_RSDA, P_window=P_window, C_window=C_window)

        A1 = np.dot(self.A_coeff[:, 0], A) + f * np.dot(self.A_coeff[:, 1], A) + f ** 2 * np.dot(self.A_coeff[:, 2], A)
        A3 = np.dot(self.A_coeff[:, 3], A) + f * np.dot(self.A_coeff[:, 4], A) + f ** 2 * np.dot(self.A_coeff[:, 5], A)
        A5 = np.dot(self.A_coeff[:, 6], A) + f * np.dot(self.A_coeff[:, 7], A) + f ** 2 * np.dot(self.A_coeff[:, 8], A)

        _, B = self.J_k_tensor(P, self.X_RSDB, P_window=P_window, C_window=C_window)

        B0 = np.dot(self.B_coeff[:, 0], B) + f * np.dot(self.B_coeff[:, 1], B) + f ** 2 * np.dot(self.B_coeff[:, 2], B)
        B2 = np.dot(self.B_coeff[:, 3], B) + f * np.dot(self.B_coeff[:, 4], B) + f ** 2 * np.dot(self.B_coeff[:, 5], B)
        B4 = np.dot(self.B_coeff[:, 6], B) + f * np.dot(self.B_coeff[:, 7], B) + f ** 2 * np.dot(self.B_coeff[:, 8], B)
        B6 = np.dot(self.B_coeff[:, 9], B) + f * np.dot(self.B_coeff[:, 10], B) + f ** 2 * np.dot(self.B_coeff[:, 11], B)

        if (self.extrap):
            _, A1 = self.EK.PK_original(A1)
            _, A3 = self.EK.PK_original(A3)
            _, A5 = self.EK.PK_original(A5)
            _, B0 = self.EK.PK_original(B0)
            _, B2 = self.EK.PK_original(B2)
            _, B4 = self.EK.PK_original(B4)
            _, B6 = self.EK.PK_original(B6)

        P_Ap1 = RSD_ItypeII.P_Ap1(self.k_original, P, f)
        P_Ap3 = RSD_ItypeII.P_Ap3(self.k_original, P, f)
        P_Ap5 = RSD_ItypeII.P_Ap5(self.k_original, P, f)

        return A1, A3, A5, B0, B2, B4, B6, P_Ap1, P_Ap3, P_Ap5

    def RSD_ABsum_components(self, P, f, P_window=None, C_window=None):

        A1, A3, A5, B0, B2, B4, B6, P_Ap1, P_Ap3, P_Ap5 = self.RSD_components(P, f, P_window, C_window)
        ABsum_mu2 = self.k_original * f * (A1 + P_Ap1) + (f * self.k_original) ** 2 * B0
        ABsum_mu4 = self.k_original * f * (A3 + P_Ap3) + (f * self.k_original) ** 2 * B2
        ABsum_mu6 = self.k_original * f * (A5 + P_Ap5) + (f * self.k_original) ** 2 * B4
        ABsum_mu8 = (f * self.k_original) ** 2 * B6

        return ABsum_mu2, ABsum_mu4, ABsum_mu6, ABsum_mu8

    def RSD_ABsum_mu(self, P, f, mu_n, P_window=None, C_window=None):
        ABsum_mu2, ABsum_mu4, ABsum_mu6, ABsum_mu8 = self.RSD_ABsum_components(P, f, P_window, C_window)
        ABsum = ABsum_mu2 * mu_n ** 2 + ABsum_mu4 * mu_n ** 4 + ABsum_mu6 * mu_n ** 6 + ABsum_mu8 * mu_n ** 8
        return ABsum

    def IRres(self, P, L=0.2, h=0.67, rsdrag=135, P_window=None, C_window=None):
        # based on script by M. Ivanov. See arxiv:1605.02149, eq 7.4

        # put this function in the typical fast-pt format, with minimal additional function calls.
        # We can also include a script to do additional things: e.g read in r_BAO from class/camb output
        # or calculate r_BAO from cosmological params.
        from scipy import interpolate
        k = self.k_original
        rbao = h * rsdrag * 1.027  # linear BAO scale
        # set up splining to create P_nowiggle
        kmin = k[0]
        kmax = k[-1]
        knode1 = pi / rbao
        knode2 = 2 * pi / rbao
        klogleft = np.arange(log(kmin), log(3.e-3), 0.2)
        klogright = np.arange(log(0.6), log(kmax), 0.085)
        klogright = np.hstack((log(knode1), log(knode2), klogright))
        kloglist = np.concatenate((klogleft, klogright))
        klist = np.exp(kloglist)

        # how to deal with extended k and P? which values should be used here? probably the extended versions?
        plin = interpolate.InterpolatedUnivariateSpline(k, P)
        logPs = np.log(plin(klist))
        logpsmooth = interpolate.InterpolatedUnivariateSpline(kloglist, logPs)

        def psmooth(x):
            return exp(logpsmooth(log(x)))

        def pw(x):
            return plin(x) - psmooth(x)

        # compute Sigma^2 and the tree-level IR-resummed PS

        Sigma = integrate.quad(lambda x: (4 * pi) * psmooth(x) * (
                1 - 3 * (2 * rbao * x * cos(x * rbao) + (-2 + rbao ** 2 * x ** 2) * sin(rbao * x)) / (
                x * rbao) ** 3) / (3 * (2 * pi) ** 3), kmin, L)[0]

        # speed up by using trap rule integration?
        # change to integration over log-k(?):
        # 		Sigma = integrate.quad(lambda x: x*(4*pi)*psmooth(x)*(1-3*(2*rbao*x*cos(x*rbao)+(-2+rbao**2*x**2)*sin(rbao*x))/(x*rbao)**3)/(3*(2*pi)**3), np.log(kmin), np.log(L))[0]
        def presum(x):
            return psmooth(x) + pw(x) * exp(-x ** 2 * Sigma)

        P_in = presum(k)
        out_1loop = self.one_loop_dd(P_in, P_window=P_window, C_window=C_window)[0]
        # p1loop = interpolate.InterpolatedUnivariateSpline(k,out_1loop) # is this necessary? out_1loop should already be at the correct k spacing
        return psmooth(k) + out_1loop + pw(k) * exp(-k ** 2 * Sigma) * (1 + Sigma * k ** 2)

    ######################################################################################
    ### functions that use the older version structures. ###
    def one_loop(self, P, P_window=None, C_window=None):

        return self.pt_simple.one_loop(P, P_window=P_window, C_window=C_window)

    def P_bias(self, P, P_window=None, C_window=None):

        return self.pt_simple.P_bias(P, P_window=P_window, C_window=C_window)

    ######################################################################################
    ### Core functions used by top-level functions ###
    def J_k_scalar(self, P_in, X, nu, P_window=None, C_window=None):

        pf, p, g_m, g_n, two_part_l, h_l = X

        if (self.low_extrap is not None):
            P_in = self.EK.extrap_P_low(P_in)

        if (self.high_extrap is not None):
            P_in = self.EK.extrap_P_high(P_in)

        P_b = P_in * self.k_old ** (-nu)

        if (self.n_pad is not None):
            P_b = np.pad(P_b, pad_width=(self.n_pad, self.n_pad), mode='constant', constant_values=0)

        c_m_positive = rfft(P_b)
        # We always filter the Fourier coefficients, so the last element is zero.
        # But in case someone does not filter, divide the end point by two
        c_m_positive[-1] = c_m_positive[-1] / 2.
        c_m_negative = np.conjugate(c_m_positive[1:])
        c_m = np.hstack((c_m_negative[::-1], c_m_positive)) / float(self.N)

        if (C_window != None):
            # Window the Fourier coefficients.
            # This will damp the highest frequencies

            if (self.verbose):
                print('windowing the Fourier coefficients')
            c_m = c_m * c_window(self.m, int(C_window * self.N // 2.))

        A_out = np.zeros((pf.shape[0], self.k_size))
        for i in range(pf.shape[0]):
            # convolve f_c and g_c
            # C_l=np.convolve(c_m*self.g_m[i,:],c_m*self.g_n[i,:])
            C_l = fftconvolve(c_m * g_m[i, :], c_m * g_n[i, :])

            # multiply all l terms together
            C_l = C_l * h_l[i, :] * two_part_l[i]

            # set up to feed ifft an array ordered with l=0,1,...,-1,...,N/2-1
            c_plus = C_l[self.l >= 0]
            c_minus = C_l[self.l < 0]

            C_l = np.hstack((c_plus[:-1], c_minus))
            A_k = ifft(C_l) * C_l.size  # multiply by size to get rid of the normalization in ifft

            A_out[i, :] = np.real(A_k[::2]) * pf[i] * self.k ** (-p[i] - 2)
        # note that you have to take every other element
        # in A_k, due to the extended array created from the
        # discrete convolution

        P_out = irfft(c_m[self.m >= 0]) * self.k ** nu * float(self.N)
        if (self.n_pad is not None):
            # get rid of the elements created from padding
            P_out = P_out[self.id_pad]
            A_out = A_out[:, self.id_pad]

        return P_out, A_out

    def J_k_tensor(self, P, X, P_window=None, C_window=None):
        """
        Basically executes eq. 2.22 from ArXiv 1609.05978v2.
        """

        pf, p, nu1, nu2, g_m, g_n, h_l = X

        if (self.low_extrap is not None):
            P = self.EK.extrap_P_low(P)

        if (self.high_extrap is not None):
            P = self.EK.extrap_P_high(P)

        A_out = np.zeros((pf.size, self.k_size))

        P_fin = np.zeros(self.k_size)

        for i in range(pf.size):

            P_b1 = P * self.k_old ** (-nu1[i])
            P_b2 = P * self.k_old ** (-nu2[i])

            if (P_window != None):
                # window the input power spectrum, so that at high and low k
                # the signal smoothly tappers to zero. This make the input
                # more "like" a periodic signal

                if (self.verbose):
                    print('windowing biased power spectrum')
                W = p_window(self.k_old, P_window[0], P_window[1])
                P_b1 = P_b1 * W
                P_b2 = P_b2 * W

            if (self.n_pad != 0):
                P_b1 = np.pad(P_b1, pad_width=(self.n_pad, self.n_pad), mode='constant', constant_values=0)
                P_b2 = np.pad(P_b2, pad_width=(self.n_pad, self.n_pad), mode='constant', constant_values=0)
            c_m_positive = rfft(P_b1)
            c_n_positive = rfft(P_b2)

            c_m_negative = np.conjugate(c_m_positive[1:])
            c_n_negative = np.conjugate(c_n_positive[1:])
            c_m = np.hstack((c_m_negative[::-1], c_m_positive)) / float(self.N)
            c_n = np.hstack((c_n_negative[::-1], c_n_positive)) / float(self.N)

            if (C_window != None):
                # window the Fourier coefficients.
                # This will damping the highest frequencies
                if (self.verbose):
                    print('windowing the Fourier coefficients')
                c_m = c_m * c_window(self.m, int(C_window * self.N / 2.))
                c_n = c_n * c_window(self.m, int(C_window * self.N / 2.))

            # convolve f_c and g_c
            C_l = fftconvolve(c_m * g_m[i, :], c_n * g_n[i, :])
            # C_l=convolve(c_m*self.g_m[i,:],c_m*self.g_n[i,:])

            # multiply all l terms together
            # C_l=C_l*self.h_l[i,:]*self.two_part_l[i]
            C_l = C_l * h_l[i, :]
            # set up to feed ifft an array ordered with l=0,1,...,-1,...,N/2-1
            c_plus = C_l[self.l >= 0]
            c_minus = C_l[self.l < 0]

            C_l = np.hstack((c_plus[:-1], c_minus))
            A_k = ifft(C_l) * C_l.size  # multiply by size to get rid of the normalization in ifft

            A_out[i, :] = np.real(A_k[::2]) * pf[i] * self.k ** (p[i])
            # note that you have to take every other element
            # in A_k, due to the extended array created from the
            # discrete convolution
            P_fin += A_out[i, :]
        # P_out=irfft(c_m[self.m>=0])*self.k**self.nu*float(self.N)
        if (self.n_pad != 0):
            # get rid of the elements created from padding
            # P_out=P_out[self.id_pad]
            A_out = A_out[:, self.id_pad]
            P_fin = P_fin[self.id_pad]

        return P_fin, A_out


### Example script ###
if __name__ == "__main__":
    # An example script to run FASTPT for (P_22 + P_13) and IA.
    # Makes a plot for P_22 + P_13.
    from time import time

    # Version check
    print('This is FAST-PT version', __version__)

    # load the data file

    d = np.loadtxt('Pk_test.dat')
    # declare k and the power spectrum
    k = d[:, 0];
    P = d[:, 1]

    # set the parameters for the power spectrum window and
    # Fourier coefficient window
    # P_window=np.array([.2,.2])
    C_window = .75
    # document this better in the user manual

    # padding length
    n_pad = int(0.5 * len(k))
    #	to_do=['one_loop_dd','IA_tt']
    to_do = ['one_loop_dd']
    #	to_do=['dd_bias','IA_all']
    # to_do=['all']

    # initialize the FASTPT class
    # including extrapolation to higher and lower k
    t1 = time()
    fpt = FASTPT(k, to_do=to_do, low_extrap=-5, high_extrap=3, n_pad=n_pad)

    t2 = time()
    # calculate 1loop SPT (and time the operation)
    # P_spt=fastpt.one_loop_dd(P,C_window=C_window)
    P_lpt = fpt.one_loop_dd_bias_lpt(P, C_window=C_window)

    # for M = 10**14 M_sun/h
    b1L = 1.02817
    b2L = -0.0426292
    b3L = -2.55751
    b1E = 1 + b1L

    # for M = 10**14 M_sun/h
    # b1_lag = 1.1631
    # b2_lag = 0.1162

    # [Ps, Pnb, Pb1L, Pb1L_2, Pb1L_b2L, Pb2L, Pb2L_2, Pb3L, Pb1L_b3L] = [P_lpt[0],P_lpt[1],P_lpt[2],P_lpt[3],P_lpt[4],P_lpt[5],P_lpt[6],P_lpt[7],P_lpt[8]]
    [Ps, Pnb, Pb1L, Pb1L_2, Pb1L_b2L, Pb2L, Pb2L_2] = [P_lpt[0], P_lpt[1], P_lpt[2], P_lpt[3], P_lpt[4], P_lpt[5],
                                                       P_lpt[6]]

    # Pgg_lpt = (b1E**2)*P + Pnb + (b1L)*(Pb1L) + (b1L**2)*Pb1L_2 + (b1L*b2L)*Pb1L_b2L + (b2L)*(Pb2L) + (b2L**2)*Pb2L_2 + (b3L)*(Pb3L) + (b1L*b3L)*Pb1L_b3L
    Pgg_lpt = (b1E ** 2) * P + Pnb + (b1L) * (Pb1L) + (b1L ** 2) * Pb1L_2 + (b1L * b2L) * Pb1L_b2L + (b2L) * (Pb2L) + (
            b2L ** 2) * Pb2L_2

    # print([pnb,pb1L,pb1L_2,pb2L,Pb1L_b2L])

    t3 = time()
    print('initialization time for', to_do, "%10.3f" % (t2 - t1), 's')
    print('one_loop_dd recurring time', "%10.3f" % (t3 - t2), 's')

    # calculate tidal torque EE and BB P(k)
    # P_IA_tt=fastpt.IA_tt(P,C_window=C_window)
    # P_IA_ta=fastpt.IA_ta(P,C_window=C_window)
    # P_IA_mix=fastpt.IA_mix(P,C_window=C_window)
    # P_RSD=fastpt.RSD_components(P,1.0,C_window=C_window)
    # P_kPol=fastpt.kPol(P,C_window=C_window)
    # P_OV=fastpt.OV(P,C_window=C_window)
    # P_IRres=fastpt.IRres(P,C_window=C_window)
    # make a plot of 1loop SPT results
    import matplotlib.pyplot as plt

    ax = plt.subplot(111)
    ax.set_xscale('log')
    ax.set_yscale('log')
    ax.set_ylabel(r'$P(k)$', size=30)
    ax.set_xlabel(r'$k$', size=30)

    ax.plot(k, P, label='linear')
    # ax.plot(k,P_spt[0], label=r'$P_{22}(k) + P_{13}(k)$' )
    ax.plot(k, Pgg_lpt, label='P_lpt')

    plt.legend(loc=3)
    plt.grid()
    plt.show()<|MERGE_RESOLUTION|>--- conflicted
+++ resolved
@@ -235,12 +235,7 @@
                 self.OV_do = True
                 self.kPol_do = True
                 self.RSD_do = True
-<<<<<<< HEAD
-
-=======
                 self.cleft = True
-                continue
->>>>>>> cd72cd9a
             else:
                 raise ValueError('FAST-PT does not recognize "' + entry + '" in the to_do list.')
 
